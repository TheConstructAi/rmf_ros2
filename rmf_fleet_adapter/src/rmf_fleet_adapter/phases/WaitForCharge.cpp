/*
 * Copyright (C) 2020 Open Source Robotics Foundation
 *
 * Licensed under the Apache License, Version 2.0 (the "License");
 * you may not use this file except in compliance with the License.
 * You may obtain a copy of the License at
 *
 *     http://www.apache.org/licenses/LICENSE-2.0
 *
 * Unless required by applicable law or agreed to in writing, software
 * distributed under the License is distributed on an "AS IS" BASIS,
 * WITHOUT WARRANTIES OR CONDITIONS OF ANY KIND, either express or implied.
 * See the License for the specific language governing permissions and
 * limitations under the License.
 *
*/

#include "WaitForCharge.hpp"

namespace rmf_fleet_adapter {
namespace phases {

//==============================================================================
auto WaitForCharge::Active::observe() const
-> const rxcpp::observable<StatusMsg>&
{
  return _status_obs;
}

//==============================================================================
rmf_traffic::Duration WaitForCharge::Active::estimate_remaining_time() const
{
  const double capacity = _battery_system.capacity();
  const double charging_current = _battery_system.charging_current();
  const double time_estimate =
<<<<<<< HEAD
      3600.0 * capacity * (_charge_to_soc - _context->current_battery_soc()) / charging_current;
=======
    3600.0 * capacity * (_charge_to_soc - _context->current_battery_soc()) /
    charging_current;
>>>>>>> 64a0c877

  return rmf_traffic::time::from_seconds(time_estimate);
}

//==============================================================================
void WaitForCharge::Active::emergency_alarm(const bool)
{
  // Assume charging station is a holding point
}

//==============================================================================
void WaitForCharge::Active::cancel()
{
  // TODO
}

//==============================================================================
const std::string& WaitForCharge::Active::description() const
{
  return _description;
}

//==============================================================================
WaitForCharge::Active::Active(
  agv::RobotContextPtr context,
  rmf_battery::agv::BatterySystem battery_system,
  double charge_to_soc,
  rmf_traffic::Time start_time)
: _context(std::move(context)),
  _battery_system(battery_system),
  _charge_to_soc(charge_to_soc),
  _start_time(start_time)
{
  _last_update_time = start_time;
  _initial_battery_soc = _context->current_battery_soc();
  _expected_charging_rate = (100.0 / (
      _battery_system.capacity() /
      _battery_system.charging_current()));

  _description = "Charging [" + _context->requester_id() + "] to ["
    + std::to_string(100.0 * _charge_to_soc) + "]";

  StatusMsg initial_msg;
  initial_msg.status = _description;
  _status_publisher.get_subscriber().on_next(initial_msg);
  const auto now = _context->node()->now();
  initial_msg.start_time = now;
  initial_msg.end_time = now + estimate_remaining_time();

  _status_obs = _status_publisher
    .get_observable()
    .start_with(initial_msg);

<<<<<<< HEAD
  _context->robot_mode(rmf_fleet_msgs::msg::RobotMode::MODE_CHARGING);

=======
  _context->current_mode(rmf_fleet_msgs::msg::RobotMode::MODE_CHARGING);
>>>>>>> 64a0c877
}

//==============================================================================
std::shared_ptr<Task::ActivePhase> WaitForCharge::Pending::begin()
{
  const auto& now = std::chrono::steady_clock::now();

  auto active =
    std::shared_ptr<Active>(new Active(
        _context, _battery_system, _charge_to_soc, now));

  RCLCPP_INFO(
    _context->node()->get_logger(),
    "Robot [%s] has begun waiting for its battery to charge to %.1f%%. "
    "Please ensure that the robot is charging.",
    _context->name().c_str(),
    _charge_to_soc * 100.0);

  active->_battery_soc_subscription = _context->observe_battery_soc()
<<<<<<< HEAD
      .observe_on(rxcpp::identity_same_worker(_context->worker()))
      .subscribe(
        [a = active->weak_from_this()](const double battery_soc)
        {
          const auto active = a.lock();

          if (!active)
            return;

          if(active->_charge_to_soc <= battery_soc)
          {
            active->_status_publisher.get_subscriber().on_completed();
          }

          const auto& now = std::chrono::steady_clock::now();
          if (std::chrono::seconds(60) <= now - active->_last_update_time)
          {
            const double delta_soc = battery_soc - active->_initial_battery_soc;
            const double elapsed_seconds =
              (now - active->_start_time).count() / 1e9;
            const double average_charging_rate =
              100.0 * delta_soc / (elapsed_seconds / 3600.0);

            RCLCPP_INFO(
              active->_context->node()->get_logger(),
              "Robot [%s] is still waiting for its battery to charge to %.1f%%. "
              "The current battery percentage is %.1f%%. The robot is charging "
              "at an average rate of %.1f %%/hour. The expected charging rate "
              "is %.1f %%/hour. If the battery percentage has not been rising, "
              "please check that the robot is connected to its charger.",
              active->_context->name().c_str(),
              active->_charge_to_soc * 100.0,
              battery_soc * 100,
              average_charging_rate,
              active->_expected_charging_rate);

            active->_last_update_time = now;
          }

        });
=======
    .observe_on(rxcpp::identity_same_worker(_context->worker()))
    .subscribe(
    [a = active->weak_from_this()](const double battery_soc)
    {
      const auto active = a.lock();

      if (!active)
        return;

      if (active->_charge_to_soc <= battery_soc)
      {
        active->_status_publisher.get_subscriber().on_completed();
      }

      const auto& now = std::chrono::steady_clock::now();
      if (std::chrono::seconds(60) <= now - active->_last_update_time)
      {
        const double delta_soc = battery_soc - active->_initial_battery_soc;
        const double elapsed_seconds =
        (now - active->_start_time).count() / 1e9;
        const double average_charging_rate =
        100.0 * delta_soc / (elapsed_seconds / 3600.0);

        RCLCPP_INFO(
          active->_context->node()->get_logger(),
          "Robot [%s] is still waiting for its battery to charge to %.1f%%. "
          "The current battery percentage is %.1f%%. The robot is charging "
          "at an average rate of %.1f %%/hour. The expected charging rate "
          "is %.1f %%/hour. If the battery percentage has not been rising, "
          "please check that the robot is connected to its charger.",
          active->_context->name().c_str(),
          active->_charge_to_soc * 100.0,
          battery_soc * 100,
          average_charging_rate,
          active->_expected_charging_rate);

        active->_last_update_time = now;
      }

    });
>>>>>>> 64a0c877

  return active;
}

//==============================================================================
rmf_traffic::Duration WaitForCharge::Pending::estimate_phase_duration() const
{
  return rmf_traffic::time::from_seconds(_time_estimate);
}

//==============================================================================
const std::string& WaitForCharge::Pending::description() const
{
  return _description;
}

//==============================================================================
WaitForCharge::Pending::Pending(
  agv::RobotContextPtr context,
  rmf_battery::agv::BatterySystem battery_system,
  double charge_to_soc,
  double time_estimate)
: _context(std::move(context)),
  _battery_system(battery_system),
  _charge_to_soc(charge_to_soc),
  _time_estimate(time_estimate)
{
  _description =
    "Charging robot to [" + std::to_string(100.0 * charge_to_soc) + "%]";
}

//==============================================================================
auto WaitForCharge::make(
  agv::RobotContextPtr context,
  rmf_battery::agv::BatterySystem battery_system,
  double charge_to_soc) -> std::unique_ptr<Pending>
{

  const double capacity = battery_system.capacity();
  const double charging_current = battery_system.charging_current();
  const double time_estimate =
<<<<<<< HEAD
    3600.0 * capacity * (charge_to_soc - context->current_battery_soc()) / charging_current;
=======
    3600.0 * capacity * (charge_to_soc - context->current_battery_soc()) /
    charging_current;
>>>>>>> 64a0c877

  return std::unique_ptr<Pending>(
    new Pending(context, battery_system, charge_to_soc, time_estimate));
}

} // namespace phases
} // namespace rmf_fleet_adapter<|MERGE_RESOLUTION|>--- conflicted
+++ resolved
@@ -33,12 +33,8 @@
   const double capacity = _battery_system.capacity();
   const double charging_current = _battery_system.charging_current();
   const double time_estimate =
-<<<<<<< HEAD
-      3600.0 * capacity * (_charge_to_soc - _context->current_battery_soc()) / charging_current;
-=======
     3600.0 * capacity * (_charge_to_soc - _context->current_battery_soc()) /
     charging_current;
->>>>>>> 64a0c877
 
   return rmf_traffic::time::from_seconds(time_estimate);
 }
@@ -92,12 +88,7 @@
     .get_observable()
     .start_with(initial_msg);
 
-<<<<<<< HEAD
-  _context->robot_mode(rmf_fleet_msgs::msg::RobotMode::MODE_CHARGING);
-
-=======
   _context->current_mode(rmf_fleet_msgs::msg::RobotMode::MODE_CHARGING);
->>>>>>> 64a0c877
 }
 
 //==============================================================================
@@ -117,48 +108,6 @@
     _charge_to_soc * 100.0);
 
   active->_battery_soc_subscription = _context->observe_battery_soc()
-<<<<<<< HEAD
-      .observe_on(rxcpp::identity_same_worker(_context->worker()))
-      .subscribe(
-        [a = active->weak_from_this()](const double battery_soc)
-        {
-          const auto active = a.lock();
-
-          if (!active)
-            return;
-
-          if(active->_charge_to_soc <= battery_soc)
-          {
-            active->_status_publisher.get_subscriber().on_completed();
-          }
-
-          const auto& now = std::chrono::steady_clock::now();
-          if (std::chrono::seconds(60) <= now - active->_last_update_time)
-          {
-            const double delta_soc = battery_soc - active->_initial_battery_soc;
-            const double elapsed_seconds =
-              (now - active->_start_time).count() / 1e9;
-            const double average_charging_rate =
-              100.0 * delta_soc / (elapsed_seconds / 3600.0);
-
-            RCLCPP_INFO(
-              active->_context->node()->get_logger(),
-              "Robot [%s] is still waiting for its battery to charge to %.1f%%. "
-              "The current battery percentage is %.1f%%. The robot is charging "
-              "at an average rate of %.1f %%/hour. The expected charging rate "
-              "is %.1f %%/hour. If the battery percentage has not been rising, "
-              "please check that the robot is connected to its charger.",
-              active->_context->name().c_str(),
-              active->_charge_to_soc * 100.0,
-              battery_soc * 100,
-              average_charging_rate,
-              active->_expected_charging_rate);
-
-            active->_last_update_time = now;
-          }
-
-        });
-=======
     .observe_on(rxcpp::identity_same_worker(_context->worker()))
     .subscribe(
     [a = active->weak_from_this()](const double battery_soc)
@@ -199,7 +148,6 @@
       }
 
     });
->>>>>>> 64a0c877
 
   return active;
 }
@@ -241,12 +189,8 @@
   const double capacity = battery_system.capacity();
   const double charging_current = battery_system.charging_current();
   const double time_estimate =
-<<<<<<< HEAD
-    3600.0 * capacity * (charge_to_soc - context->current_battery_soc()) / charging_current;
-=======
     3600.0 * capacity * (charge_to_soc - context->current_battery_soc()) /
     charging_current;
->>>>>>> 64a0c877
 
   return std::unique_ptr<Pending>(
     new Pending(context, battery_system, charge_to_soc, time_estimate));
