#include <pybind11/pybind11.h>
#include <pybind11/functional.h>
#include <pybind11/iostream.h>
#include <pybind11/chrono.h>
#include <pybind11/eigen.h>
#include <pybind11/stl.h>

#include <memory>

#include "rmf_traffic_ros2/Time.hpp"
#include "rmf_fleet_adapter/agv/Adapter.hpp"
#include "rmf_fleet_adapter/agv/test/MockAdapter.hpp"
#include "rmf_fleet_adapter_python/PyRobotCommandHandle.hpp"
#include <rmf_fleet_adapter/agv/Waypoint.hpp>
#include <rclcpp/rclcpp.hpp>

#include <rmf_battery/agv/BatterySystem.hpp>
#include <rmf_battery/agv/SimpleMotionPowerSink.hpp>
#include <rmf_battery/agv/SimpleDevicePowerSink.hpp>

namespace py = pybind11;
namespace agv = rmf_fleet_adapter::agv;
namespace battery = rmf_battery::agv;

using TimePoint = std::chrono::time_point<std::chrono::system_clock,
<<<<<<< HEAD
                                          std::chrono::nanoseconds>;
using namespace std::chrono_literals;
=======
    std::chrono::nanoseconds>;
>>>>>>> 64a0c877

void bind_types(py::module&);
void bind_graph(py::module&);
void bind_shapes(py::module&);
void bind_vehicletraits(py::module&);
void bind_plan(py::module&);
void bind_tests(py::module&);
void bind_nodes(py::module&);
void bind_battery(py::module&);
void bind_schedule(py::module&);

PYBIND11_MODULE(rmf_adapter, m) {
  bind_types(m);
  bind_graph(m);
  bind_shapes(m);
  bind_vehicletraits(m);
  bind_plan(m);
  bind_tests(m);
  bind_nodes(m);
  bind_battery(m);
  bind_schedule(m);

  // ROBOTCOMMAND HANDLE =====================================================
  // Abstract class
  py::class_<agv::RobotCommandHandle, PyRobotCommandHandle,
    std::shared_ptr<agv::RobotCommandHandle>>(
    m, "RobotCommandHandle", py::dynamic_attr())
  .def(py::init<>())
  .def("follow_new_path", &agv::RobotCommandHandle::follow_new_path,
    py::call_guard<py::scoped_ostream_redirect,
    py::scoped_estream_redirect>())
  .def("stop", &agv::RobotCommandHandle::stop)
  .def("dock", &agv::RobotCommandHandle::dock);

<<<<<<< HEAD
    // ROBOTUPDATE HANDLE ======================================================
    py::class_<agv::RobotUpdateHandle,
               std::shared_ptr<agv::RobotUpdateHandle> >(
                   m, "RobotUpdateHandle")
        // Private constructor: Only to be constructed via FleetUpdateHandle!
        .def("interrupted", &agv::RobotUpdateHandle::interrupted)
        .def("update_current_waypoint",
             py::overload_cast<std::size_t, double>(
                 &agv::RobotUpdateHandle::update_position),
             py::arg("waypoint"),
             py::arg("orientation"),
             py::call_guard<py::scoped_ostream_redirect,
                            py::scoped_estream_redirect>())
        .def("update_current_lanes",
             py::overload_cast<const Eigen::Vector3d&,
                               const std::vector<std::size_t>& >(
                 &agv::RobotUpdateHandle::update_position),
             py::arg("position"),
             py::arg("lanes"),
             py::call_guard<py::scoped_ostream_redirect,
                            py::scoped_estream_redirect>())
        .def("update_off_grid_position",
             py::overload_cast<const Eigen::Vector3d&,
                               std::size_t>(
                 &agv::RobotUpdateHandle::update_position),
             py::arg("position"),
             py::arg("target_waypoint"),
             py::call_guard<py::scoped_ostream_redirect,
                            py::scoped_estream_redirect>())
        .def("update_lost_position",
             py::overload_cast<const std::string&,
                               const Eigen::Vector3d&,
                               const double,
                               const double,
                               const double>(
                                   &agv::RobotUpdateHandle::update_position),
             py::arg("map_name"),
             py::arg("position"),
             py::arg("max_merge_waypoint_distance") = 0.1,
             py::arg("max_merge_lane_distance") = 1.0,
             py::arg("min_lane_length") = 1e-8,
             py::call_guard<py::scoped_ostream_redirect,
                            py::scoped_estream_redirect>())
        .def("set_charger_waypoint", &agv::RobotUpdateHandle::set_charger_waypoint,
             py::arg("charger_wp"),
             py::call_guard<py::scoped_ostream_redirect,
                            py::scoped_estream_redirect>())
        .def("update_battery_soc", &agv::RobotUpdateHandle::update_battery_soc,
             py::arg("battery_soc"),
             py::call_guard<py::scoped_ostream_redirect,
                            py::scoped_estream_redirect>())
        .def_property("maximum_delay",
             py::overload_cast<>(
                 &agv::RobotUpdateHandle::maximum_delay, py::const_),
             [&](agv::RobotUpdateHandle& self){
                 return self.maximum_delay();
             })
        .def("set_infinite_delay",
             [&](agv::RobotUpdateHandle& self){
                self.maximum_delay(30s);
             })
        .def("get_unstable_participant",
             [&](agv::RobotUpdateHandle& self){
                return self.unstable().get_participant();
             },
             py::return_value_policy::reference_internal,
             "Experimental API to access the schedule participant");
=======
  // ROBOTUPDATE HANDLE ======================================================
  py::class_<agv::RobotUpdateHandle,
    std::shared_ptr<agv::RobotUpdateHandle>>(
    m, "RobotUpdateHandle")
  // Private constructor: Only to be constructed via FleetUpdateHandle!
  .def("interrupted", &agv::RobotUpdateHandle::interrupted)
  .def("update_current_waypoint",
    py::overload_cast<std::size_t, double>(
      &agv::RobotUpdateHandle::update_position),
    py::arg("waypoint"),
    py::arg("orientation"),
    py::call_guard<py::scoped_ostream_redirect,
    py::scoped_estream_redirect>())
  .def("update_current_lanes",
    py::overload_cast<const Eigen::Vector3d&,
    const std::vector<std::size_t>&>(
      &agv::RobotUpdateHandle::update_position),
    py::arg("position"),
    py::arg("lanes"),
    py::call_guard<py::scoped_ostream_redirect,
    py::scoped_estream_redirect>())
  .def("update_off_grid_position",
    py::overload_cast<const Eigen::Vector3d&,
    std::size_t>(
      &agv::RobotUpdateHandle::update_position),
    py::arg("position"),
    py::arg("target_waypoint"),
    py::call_guard<py::scoped_ostream_redirect,
    py::scoped_estream_redirect>())
  .def("update_lost_position",
    py::overload_cast<const std::string&,
    const Eigen::Vector3d&,
    const double,
    const double,
    const double>(
      &agv::RobotUpdateHandle::update_position),
    py::arg("map_name"),
    py::arg("position"),
    py::arg("max_merge_waypoint_distance") = 0.1,
    py::arg("max_merge_lane_distance") = 1.0,
    py::arg("min_lane_length") = 1e-8,
    py::call_guard<py::scoped_ostream_redirect,
    py::scoped_estream_redirect>())
  .def("set_charger_waypoint", &agv::RobotUpdateHandle::set_charger_waypoint,
    py::arg("charger_wp"),
    py::call_guard<py::scoped_ostream_redirect,
    py::scoped_estream_redirect>())
  .def("update_battery_soc", &agv::RobotUpdateHandle::update_battery_soc,
    py::arg("battery_soc"),
    py::call_guard<py::scoped_ostream_redirect,
    py::scoped_estream_redirect>())
  .def_property("maximum_delay",
    py::overload_cast<>(
      &agv::RobotUpdateHandle::maximum_delay, py::const_),
    [&](agv::RobotUpdateHandle& self)
    {
      return self.maximum_delay();
    })
  .def("set_infinite_delay",
    [&](agv::RobotUpdateHandle& self)
    {
      self.maximum_delay(rmf_utils::nullopt);
    })
  .def("get_unstable_participant",
    [&](agv::RobotUpdateHandle& self)
    {
      return self.unstable().get_participant();
    },
    py::return_value_policy::reference_internal,
    "Experimental API to access the schedule participant");
>>>>>>> 64a0c877

  // FLEETUPDATE HANDLE ======================================================
  py::class_<agv::FleetUpdateHandle,
    std::shared_ptr<agv::FleetUpdateHandle>>(
    m, "FleetUpdateHandle")
  // NOTE(CH3): Might have to publicise this constructor if required
  // Otherwise, it's constructable via agv::TestScenario
  // .def(py::init<>())  // Private constructor!

  // Also, intentionally missing accept_delivery_requests
  .def("add_robot", &agv::FleetUpdateHandle::add_robot,
    // NOTE(CH3): Saved for posterity...
    /* py::overload_cast<std::shared_ptr<agv::RobotCommandHandle>,
                      const std::string&,
                      const rmf_traffic::Profile&,
                      rmf_traffic::agv::Plan::StartSet,
                      std::function<void(
                        std::shared_ptr<RobotUpdateHandle> handle)>
                        >(&agv::FleetUpdateHandle::add_robot), */
    py::arg("command"),
    py::arg("name"),
    py::arg("profile"),
    py::arg("start"),
    py::arg("handle_cb"))
  .def("set_task_planner_params",
    [&](agv::FleetUpdateHandle& self,
    battery::BatterySystem& b_sys,
    battery::SimpleMotionPowerSink& m_sink,
    battery::SimpleDevicePowerSink& a_sink,
    battery::SimpleDevicePowerSink& t_sink,
    double recharge_threshold,
    double recharge_soc,
    bool account_for_battery_drain)
    {
      return self.set_task_planner_params(
        std::make_shared<battery::BatterySystem>(b_sys),
        std::make_shared<battery::SimpleMotionPowerSink>(m_sink),
        std::make_shared<battery::SimpleDevicePowerSink>(a_sink),
        std::make_shared<battery::SimpleDevicePowerSink>(t_sink),
        recharge_threshold,
        recharge_soc,
        account_for_battery_drain);
    },
    py::arg("battery_system"),
    py::arg("motion_sink"),
    py::arg("ambient_sink"),
    py::arg("tool_sink"),
    py::arg("recharge_threshold"),
    py::arg("recharge_soc"),
    py::arg("account_for_battery_drain"))
  .def("accept_delivery_requests",
    &agv::FleetUpdateHandle::accept_delivery_requests,
    "NOTE: deprecated, use accept_task_reqeusts() instead")
  .def("accept_task_requests",
    &agv::FleetUpdateHandle::accept_task_requests,
    py::arg("check"),
    "Provide a callback function which will accept rmf tasks requests")
  .def_property("default_maximum_delay",
    py::overload_cast<>(
      &agv::FleetUpdateHandle::default_maximum_delay, py::const_),
    [&](agv::FleetUpdateHandle& self)
    {
      return self.default_maximum_delay();
    })
  .def("fleet_state_publish_period",
    &agv::FleetUpdateHandle::fleet_state_publish_period,
    py::arg("value"),
    "The default value is 1s");

  // EASY TRAFFIC LIGHT HANDLE ===============================================
  py::class_<agv::Waypoint>(m, "Waypoint")
  .def(py::init<std::string,
    Eigen::Vector3d,
    rmf_traffic::Duration,
    bool>(),
    py::arg("map_name"),
    py::arg("position"),
    py::arg("mandatory_delay"),
    py::arg("yield"))
  .def_property("map_name",
    py::overload_cast<>(&agv::Waypoint::map_name, py::const_),
    py::overload_cast<std::string>(&agv::Waypoint::map_name))
  .def_property("position",
    py::overload_cast<>(&agv::Waypoint::position, py::const_),
    py::overload_cast<Eigen::Vector3d>(&agv::Waypoint::position))
  .def_property("mandatory_delay",
    py::overload_cast<>(&agv::Waypoint::mandatory_delay, py::const_),
    py::overload_cast<rmf_traffic::Duration>(
      &agv::Waypoint::mandatory_delay))
  .def_property("yield",
    py::overload_cast<>(&agv::Waypoint::yield, py::const_),
    py::overload_cast<bool>(&agv::Waypoint::yield));

  // EASY TRAFFIC LIGHT HANDLE ===============================================
  py::class_<agv::EasyTrafficLight,
    std::shared_ptr<agv::EasyTrafficLight>>(
    m, "EasyTrafficLight", py::dynamic_attr())
  .def("follow_new_path",
    py::overload_cast<const std::vector<agv::Waypoint>&>(
      &agv::EasyTrafficLight::follow_new_path),
    py::arg("waypoint"),
    py::call_guard<py::scoped_ostream_redirect,
    py::scoped_estream_redirect>())
  .def("moving_from",
    py::overload_cast<std::size_t, Eigen::Vector3d>(
      &agv::EasyTrafficLight::moving_from),
    py::arg("checkpoint"),
    py::arg("location"))
  .def("waiting_at",
    py::overload_cast<std::size_t>(
      &agv::EasyTrafficLight::waiting_at),
    py::arg("checkpoint"))
  .def("waiting_after",
    py::overload_cast<std::size_t, Eigen::Vector3d>(
      &agv::EasyTrafficLight::waiting_after),
    py::arg("checkpoint"),
    py::arg("location"))
  .def("last_reached", &agv::EasyTrafficLight::last_reached)
  .def("update_idle_location",
    py::overload_cast<std::string, Eigen::Vector3d>(
      &agv::EasyTrafficLight::update_idle_location),
    py::arg("map_name"),
    py::arg("position"));

  // prefix traffic light
  auto m_easy_traffic_light = m.def_submodule("easy_traffic_light");

  py::enum_<agv::EasyTrafficLight::MovingInstruction>(
    m_easy_traffic_light, "MovingInstruction")
  .value("MovingError",
    agv::EasyTrafficLight::MovingInstruction::MovingError)
  .value("ContinueAtNextCheckpoint",
    agv::EasyTrafficLight::MovingInstruction::ContinueAtNextCheckpoint)
  .value("WaitAtNextCheckpoint",
    agv::EasyTrafficLight::MovingInstruction::WaitAtNextCheckpoint)
  .value("PauseImmediately",
    agv::EasyTrafficLight::MovingInstruction::PauseImmediately);

  py::enum_<agv::EasyTrafficLight::WaitingInstruction>(
    m_easy_traffic_light, "WaitingInstruction")
  .value("WaitingError",
    agv::EasyTrafficLight::WaitingInstruction::WaitingError)
  .value("Resume",
    agv::EasyTrafficLight::WaitingInstruction::Resume)
  .value("Wait",
    agv::EasyTrafficLight::WaitingInstruction::Wait);

  // ADAPTER =================================================================
  // Light wrappers
  py::class_<rclcpp::NodeOptions>(m, "NodeOptions")
  .def(py::init<>());

  py::class_<rclcpp::Node, std::shared_ptr<rclcpp::Node>>(m, "Node")
  .def("now", [](rclcpp::Node& self)
    {
      return rmf_traffic_ros2::convert(self.now());
    })
  .def("use_sim_time", [](rclcpp::Node& self)
    {
      rclcpp::Parameter param("use_sim_time", true);
      self.set_parameter(param);
    });

  // Python rclcpp init and spin call
  m.def("init_rclcpp", []() { rclcpp::init(0, nullptr); });
  m.def("spin_rclcpp", [](rclcpp::Node::SharedPtr node_pt)
    {
      rclcpp::spin(node_pt);
    });
  m.def("spin_some_rclcpp", [](rclcpp::Node::SharedPtr node_pt)
    {
      rclcpp::spin_some(node_pt);
    });

  py::class_<agv::Adapter, std::shared_ptr<agv::Adapter>>(m, "Adapter")
  // .def(py::init<>())  // Private constructor
  .def_static("make", &agv::Adapter::make,
    py::arg("node_name"),
    py::arg("node_options") = rclcpp::NodeOptions(),
    py::arg("wait_time") = rmf_utils::optional<rmf_traffic::Duration>(
      rmf_utils::nullopt),
    py::call_guard<py::scoped_ostream_redirect,
    py::scoped_estream_redirect>())
  .def("add_fleet", &agv::Adapter::add_fleet,
    py::arg("fleet_name"),
    py::arg("traits"),
    py::arg("navigation_graph"))
  .def("add_easy_traffic_light", &agv::Adapter::add_easy_traffic_light,
    py::arg("handle_callback"),
    py::arg("fleet_name"),
    py::arg("robot_name"),
    py::arg("traits"),
    py::arg("pause_callback"),
    py::arg("resume_callback"),
    py::arg("blocker_callback") = nullptr)
  .def_property_readonly("node",
    py::overload_cast<>(&agv::Adapter::node))
  .def("start", &agv::Adapter::start)
  .def("stop", &agv::Adapter::stop)
  .def("now", [](agv::Adapter& self)
    {
      return TimePoint(rmf_traffic_ros2::convert(self.node()->now())
      .time_since_epoch());
    });

  py::class_<agv::test::MockAdapter,
    std::shared_ptr<agv::test::MockAdapter>>(m, "MockAdapter")
  .def(py::init<const std::string&,
    const rclcpp::NodeOptions&>(),
    py::arg("node_name"),
    py::arg("node_options") = rclcpp::NodeOptions(),
    py::call_guard<py::scoped_ostream_redirect,
    py::scoped_estream_redirect>())
  .def("add_fleet", &agv::test::MockAdapter::add_fleet,
    py::arg("fleet_name"),
    py::arg("traits"),
    py::arg("navigation_graph"))
  .def_property_readonly("node",
    py::overload_cast<>(
      &agv::test::MockAdapter::node))
  .def("dispatch_task", &agv::test::MockAdapter::dispatch_task) // Exposed for testing
  .def("start", &agv::test::MockAdapter::start)
  .def("stop", &agv::test::MockAdapter::stop)
  .def("now", [&](agv::test::MockAdapter& self)
    {
      return TimePoint(rmf_traffic_ros2::convert(self.node()->now())
      .time_since_epoch());
    });
}<|MERGE_RESOLUTION|>--- conflicted
+++ resolved
@@ -23,12 +23,8 @@
 namespace battery = rmf_battery::agv;
 
 using TimePoint = std::chrono::time_point<std::chrono::system_clock,
-<<<<<<< HEAD
                                           std::chrono::nanoseconds>;
 using namespace std::chrono_literals;
-=======
-    std::chrono::nanoseconds>;
->>>>>>> 64a0c877
 
 void bind_types(py::module&);
 void bind_graph(py::module&);
@@ -63,75 +59,6 @@
   .def("stop", &agv::RobotCommandHandle::stop)
   .def("dock", &agv::RobotCommandHandle::dock);
 
-<<<<<<< HEAD
-    // ROBOTUPDATE HANDLE ======================================================
-    py::class_<agv::RobotUpdateHandle,
-               std::shared_ptr<agv::RobotUpdateHandle> >(
-                   m, "RobotUpdateHandle")
-        // Private constructor: Only to be constructed via FleetUpdateHandle!
-        .def("interrupted", &agv::RobotUpdateHandle::interrupted)
-        .def("update_current_waypoint",
-             py::overload_cast<std::size_t, double>(
-                 &agv::RobotUpdateHandle::update_position),
-             py::arg("waypoint"),
-             py::arg("orientation"),
-             py::call_guard<py::scoped_ostream_redirect,
-                            py::scoped_estream_redirect>())
-        .def("update_current_lanes",
-             py::overload_cast<const Eigen::Vector3d&,
-                               const std::vector<std::size_t>& >(
-                 &agv::RobotUpdateHandle::update_position),
-             py::arg("position"),
-             py::arg("lanes"),
-             py::call_guard<py::scoped_ostream_redirect,
-                            py::scoped_estream_redirect>())
-        .def("update_off_grid_position",
-             py::overload_cast<const Eigen::Vector3d&,
-                               std::size_t>(
-                 &agv::RobotUpdateHandle::update_position),
-             py::arg("position"),
-             py::arg("target_waypoint"),
-             py::call_guard<py::scoped_ostream_redirect,
-                            py::scoped_estream_redirect>())
-        .def("update_lost_position",
-             py::overload_cast<const std::string&,
-                               const Eigen::Vector3d&,
-                               const double,
-                               const double,
-                               const double>(
-                                   &agv::RobotUpdateHandle::update_position),
-             py::arg("map_name"),
-             py::arg("position"),
-             py::arg("max_merge_waypoint_distance") = 0.1,
-             py::arg("max_merge_lane_distance") = 1.0,
-             py::arg("min_lane_length") = 1e-8,
-             py::call_guard<py::scoped_ostream_redirect,
-                            py::scoped_estream_redirect>())
-        .def("set_charger_waypoint", &agv::RobotUpdateHandle::set_charger_waypoint,
-             py::arg("charger_wp"),
-             py::call_guard<py::scoped_ostream_redirect,
-                            py::scoped_estream_redirect>())
-        .def("update_battery_soc", &agv::RobotUpdateHandle::update_battery_soc,
-             py::arg("battery_soc"),
-             py::call_guard<py::scoped_ostream_redirect,
-                            py::scoped_estream_redirect>())
-        .def_property("maximum_delay",
-             py::overload_cast<>(
-                 &agv::RobotUpdateHandle::maximum_delay, py::const_),
-             [&](agv::RobotUpdateHandle& self){
-                 return self.maximum_delay();
-             })
-        .def("set_infinite_delay",
-             [&](agv::RobotUpdateHandle& self){
-                self.maximum_delay(30s);
-             })
-        .def("get_unstable_participant",
-             [&](agv::RobotUpdateHandle& self){
-                return self.unstable().get_participant();
-             },
-             py::return_value_policy::reference_internal,
-             "Experimental API to access the schedule participant");
-=======
   // ROBOTUPDATE HANDLE ======================================================
   py::class_<agv::RobotUpdateHandle,
     std::shared_ptr<agv::RobotUpdateHandle>>(
@@ -193,7 +120,7 @@
   .def("set_infinite_delay",
     [&](agv::RobotUpdateHandle& self)
     {
-      self.maximum_delay(rmf_utils::nullopt);
+      self.maximum_delay(30s);
     })
   .def("get_unstable_participant",
     [&](agv::RobotUpdateHandle& self)
@@ -202,7 +129,6 @@
     },
     py::return_value_policy::reference_internal,
     "Experimental API to access the schedule participant");
->>>>>>> 64a0c877
 
   // FLEETUPDATE HANDLE ======================================================
   py::class_<agv::FleetUpdateHandle,
